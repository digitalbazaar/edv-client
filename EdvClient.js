--- conflicted
+++ resolved
@@ -643,15 +643,7 @@
    * @param {string} options.config - The EDV's configuration.
    * @param {https.Agent} [options.httpsAgent=undefined] - An optional
    *   node.js `https.Agent` instance to use when making requests.
-<<<<<<< HEAD
-   * @param {headers} [options.headers=undefined] - An optional
-   *   headers object to use when making requests.
-   *
-   * @return {Promise<Object>} resolves to the configuration for the newly
-   *   created EDV.
-   */
-  static async createEdv({url = '/edvs', config, httpsAgent, headers}) {
-=======
+
    * @param {object} [options.invocationSigner] - An object with an
    *   `id` property and a `sign` function for signing a capability invocation.
    * @param {string|object} [options.capability] - A zCap authorizing the
@@ -663,7 +655,7 @@
   static async createEdv({
     url = '/edvs', config, httpsAgent, invocationSigner, capability
   }) {
->>>>>>> c3b4103c
+
     // TODO: more robustly validate `config` (`keyAgreementKey`,
     // `hmac`, if present, etc.)
     if(!(config && typeof config === 'object')) {
@@ -672,10 +664,6 @@
     if(!(config.controller && typeof config.controller === 'string')) {
       throw new TypeError('"config.controller" must be a string.');
     }
-<<<<<<< HEAD
-    const response = await axios.post(
-      url, config, {headers: { ...headers, ...DEFAULT_HEADERS}, httpsAgent});
-=======
 
     // no invocationSigner was provided, submit the request without a zCap
     if(!invocationSigner) {
@@ -709,7 +697,6 @@
       json: config,
     });
     const response = await axios.post(url, config, {headers, httpsAgent});
->>>>>>> c3b4103c
     return response.data;
   }
 
