--- conflicted
+++ resolved
@@ -643,7 +643,8 @@
    * @param {string} options.config - The EDV's configuration.
    * @param {https.Agent} [options.httpsAgent=undefined] - An optional
    *   node.js `https.Agent` instance to use when making requests.
-
+   * @param {headers} [options.headers=undefined] - An optional
+   *   headers object to use when making requests.
    * @param {object} [options.invocationSigner] - An object with an
    *   `id` property and a `sign` function for signing a capability invocation.
    * @param {string|object} [options.capability] - A zCap authorizing the
@@ -653,7 +654,7 @@
    *   created EDV.
    */
   static async createEdv({
-    url = '/edvs', config, httpsAgent, invocationSigner, capability
+    url = '/edvs', config, httpsAgent, headers, invocationSigner, capability
   }) {
 
     // TODO: more robustly validate `config` (`keyAgreementKey`,
@@ -664,15 +665,11 @@
     if(!(config.controller && typeof config.controller === 'string')) {
       throw new TypeError('"config.controller" must be a string.');
     }
-<<<<<<< HEAD
-    const response = await axios.post(
-      url, config, {headers: {...DEFAULT_HEADERS, ...headers}, httpsAgent});
-=======
 
     // no invocationSigner was provided, submit the request without a zCap
     if(!invocationSigner) {
       const response = await axios.post(
-        url, config, {headers: DEFAULT_HEADERS, httpsAgent});
+        url, config, {headers: {...DEFAULT_HEADERS, ...headers}, httpsAgent});
       return response.data;
     }
 
@@ -691,17 +688,16 @@
     }
 
     // sign HTTP header
-    const headers = await signCapabilityInvocation({
+    const signedHeaders = await signCapabilityInvocation({
       url,
       method: 'post',
-      headers: DEFAULT_HEADERS,
+      headers: {...DEFAULT_HEADERS, ...headers},
       capability,
       invocationSigner,
       capabilityAction: 'write',
       json: config,
     });
-    const response = await axios.post(url, config, {headers, httpsAgent});
->>>>>>> 3f034aef
+    const response = await axios.post(url, config, {headers: signedHeaders, httpsAgent});
     return response.data;
   }
 
